module.exports = {
  projectName: 'ORY Kratos',
  projectSlug: 'kratos',
  projectTagLine: 'Never build user login, user registration, 2fa, profile management ever again! Works on any operating system, cloud, with any programming language, user interface, and user experience! Written in Go.',
  updateTags: [
    {
      image: 'oryd/kratos',
      files: ['docs/docs/quickstart.mdx']
    },
    {
      replacer: ({content, next}) => content.replace(/git checkout (v[0-9a-zA-Z\\.\\-]+)/gi, `git checkout ${next}`),
      files: [
        'docs/docs/guides/zero-trust-iap-proxy-identity-access-proxy.md',
        'docs/docs/quickstart.mdx',
      ]
    },
    {
<<<<<<< HEAD
      replacer: ({content, next}) => content.replace(/(v[0-9a-zA-Z\\.\\-]+)/gi, `${next}`),
=======
      replacer: ({content, next}) => content.replace(/v(0|[1-9]\d*)\.(0|[1-9]\d*)\.(0|[1-9]\d*)(?:-((?:0|[1-9]\d*|\d*[a-zA-Z-][0-9a-zA-Z-]*)(?:\.(?:0|[1-9]\d*|\d*[a-zA-Z-][0-9a-zA-Z-]*))*))?(?:\+([0-9a-zA-Z-]+(?:\.[0-9a-zA-Z-]+)*))?/gi, `${next}`),
>>>>>>> 15d5e268
      files: [
        'docs/docs/install.md',
      ]
    }
  ],
  updateConfig: {
    src: '.schema/config.schema.json',
    dst: './docs/docs/reference/configuration.md'
  }
};<|MERGE_RESOLUTION|>--- conflicted
+++ resolved
@@ -15,11 +15,7 @@
       ]
     },
     {
-<<<<<<< HEAD
-      replacer: ({content, next}) => content.replace(/(v[0-9a-zA-Z\\.\\-]+)/gi, `${next}`),
-=======
       replacer: ({content, next}) => content.replace(/v(0|[1-9]\d*)\.(0|[1-9]\d*)\.(0|[1-9]\d*)(?:-((?:0|[1-9]\d*|\d*[a-zA-Z-][0-9a-zA-Z-]*)(?:\.(?:0|[1-9]\d*|\d*[a-zA-Z-][0-9a-zA-Z-]*))*))?(?:\+([0-9a-zA-Z-]+(?:\.[0-9a-zA-Z-]+)*))?/gi, `${next}`),
->>>>>>> 15d5e268
       files: [
         'docs/docs/install.md',
       ]
